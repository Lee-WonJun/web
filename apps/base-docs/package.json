{
  "name": "@app/base-docs",
  "version": "0.0.0",
  "private": true,
  "scripts": {
    "start": "node server.js",
    "dev": "docusaurus start",
    "docusaurus": "docusaurus",
    "build": "docusaurus build --out-dir ../../out/base-docs",
    "swizzle": "docusaurus swizzle",
    "deploy": "docusaurus deploy",
    "clear": "docusaurus clear",
    "serve": "docusaurus serve",
    "write-translations": "docusaurus write-translations",
    "write-heading-ids": "docusaurus write-heading-ids",
    "typecheck": "tsc"
  },
  "dependencies": {
<<<<<<< HEAD
    "@docusaurus/core": "2.4.3",
    "@docusaurus/preset-classic": "2.4.3",
=======
    "@coinbase/cookie-banner": "^1.0.3",
    "@coinbase/cookie-manager": "^1.1.1",
    "@docusaurus/core": "2.4.1",
    "@docusaurus/preset-classic": "2.4.1",
>>>>>>> e4593509
    "@mdx-js/react": "^1.6.22",
    "@microsoft/fetch-event-source": "^2.0.1",
    "@rainbow-me/rainbowkit": "^1.0.4",
    "@types/dompurify": "^3.0.5",
    "body-parser": "^1.20.2",
    "docusaurus-node-polyfills": "^1.0.0",
    "dompurify": "^3.0.8",
    "dotenv": "^16.3.1",
    "express": "^4.18.2",
    "express-basic-auth": "^1.2.1",
    "lodash": "^4.17.21",
    "marked": "^11.1.1",
    "node-fetch": "2",
    "react": "^18.2.0",
    "react-dom": "^18.2.0",
    "typescript": "^5.1.3",
    "viem": "^1.2.14",
    "wagmi": "^1.3.8"
  },
  "devDependencies": {
    "@docusaurus/core": "2.4.3",
    "@docusaurus/logger": "2.4.3",
    "@docusaurus/module-type-aliases": "2.4.3",
    "@docusaurus/plugin-client-redirects": "^2.4.3",
    "@docusaurus/plugin-content-docs": "2.4.3",
    "@docusaurus/plugin-content-pages": "2.4.3",
    "@docusaurus/preset-classic": "2.4.3",
    "@docusaurus/theme-common": "2.4.3",
    "@tsconfig/docusaurus": "^1.0.5"
  },
  "browserslist": {
    "production": [
      ">0.5%",
      "not dead",
      "not op_mini all"
    ],
    "development": [
      "last 1 chrome version",
      "last 1 firefox version",
      "last 1 safari version"
    ]
  }
}<|MERGE_RESOLUTION|>--- conflicted
+++ resolved
@@ -16,15 +16,10 @@
     "typecheck": "tsc"
   },
   "dependencies": {
-<<<<<<< HEAD
+    "@coinbase/cookie-banner": "^1.0.3",
+    "@coinbase/cookie-manager": "^1.1.1",
     "@docusaurus/core": "2.4.3",
     "@docusaurus/preset-classic": "2.4.3",
-=======
-    "@coinbase/cookie-banner": "^1.0.3",
-    "@coinbase/cookie-manager": "^1.1.1",
-    "@docusaurus/core": "2.4.1",
-    "@docusaurus/preset-classic": "2.4.1",
->>>>>>> e4593509
     "@mdx-js/react": "^1.6.22",
     "@microsoft/fetch-event-source": "^2.0.1",
     "@rainbow-me/rainbowkit": "^1.0.4",
